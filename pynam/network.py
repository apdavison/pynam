# -*- coding: utf-8 -*-

#   PyNAM -- Python Neural Associative Memory Simulator and Evaluator
#   Copyright (C) 2015 Andreas Stöckel
#
#   This program is free software: you can redistribute it and/or modify
#   it under the terms of the GNU General Public License as published by
#   the Free Software Foundation, either version 3 of the License, or
#   (at your option) any later version.
#
#   This program is distributed in the hope that it will be useful,
#   but WITHOUT ANY WARRANTY; without even the implied warranty of
#   MERCHANTABILITY or FITNESS FOR A PARTICULAR PURPOSE.  See the
#   GNU General Public License for more details.
#
#   You should have received a copy of the GNU General Public License
#   along with this program.  If not, see <http://www.gnu.org/licenses/>.

"""
Contains the Network class which is responsible for translating the BiNAM into
a spiking neural network.
"""

import binam
import entropy
import data
import utils
import bisect
import itertools
import numpy as np
import pynnless as pynl


class DataParameters(dict):
    """
    Stores the data meta-parameters (number of input and output bits,
    number of samples, number of set ones)
    """

    def __init__(self, data={}, n_bits_in=16, n_bits_out=16, n_ones_in=3,
<<<<<<< HEAD
            n_ones_out=3, n_samples = -1, algorithm="balanced"):
=======
                 n_ones_out=3, n_samples=-1):
>>>>>>> 2a0a1974
        """
        Fills the network structure with the given parameters.

        :param n_bits_in: number of input bits.
        :param n_bits_out: number of output bits.
        :param n_ones_in: number of ones in the input per sample.
        :param n_ones_out: number of ones in the output per sample.
        :param n_samples: number of samples. If negative, the number of samples
        with the maximum information are chosen.
        """

        # If "n_bits" is specified, set both n_bits_in and n_bits_out
        if ("n_bits" in data) and (data["n_bits"] > 0):
            self["n_bits_in"] = int(data["n_bits"])
            self["n_bits_out"] = int(data["n_bits"])
            self["n_bits"] = int(data["n_bits"])
        else:
            utils.init_key(self, data, "n_bits_in", n_bits_in, _type=int)
            utils.init_key(self, data, "n_bits_out", n_bits_out, _type=int)
            utils.init_key(self, data, "n_bits",
                           self["n_bits_in"] if self["n_bits_in"] == self[
                               "n_bits_out"]
                           else -1, _type=int)
        utils.init_key(self, data, "n_ones_in", n_ones_in, _type=int)
        utils.init_key(self, data, "n_ones_out", n_ones_out, _type=int)
        utils.init_key(self, data, "n_samples", n_samples, _type=int)
        utils.init_key(self, data, "algorithm", algorithm, _type=str)

        if not self["algorithm"] in ["random", "balanced", "unique"]:
            raise Exception("Invalid data generation algorithm \""
                + self["algorithm"]
                + "\", must be one of {\"random\", \"balanced\", \"unique\"}!")

        # If n_ones_in and n_ones_out is not given, automatically calculate
        # n_ones_in, n_ones_out and n_samples
        if (self["n_ones_in"] <= 0) and (self["n_ones_out"] <= 0):
            params = entropy.optimal_parameters(n_samples=self["n_samples"],
                    n_bits_in=self["n_bits_in"], n_bits_out=self["n_bits_out"])
            self["n_samples"] = params["n_samples"]
            self["n_ones_in"] = params["n_ones_in"]
            self["n_ones_out"] = params["n_ones_out"]

        # Automatically choose the optimal number of samples
        if self["n_samples"] <= 0:
            self["n_samples"] = entropy.optimal_sample_count(
                n_bits_out=self["n_bits_out"],
                n_bits_in=self["n_bits_in"],
                n_ones_out=self["n_ones_out"],
                n_ones_in=self["n_ones_in"])


class InputParameters(dict):
    """
    Contains parameters which concern the generation of input data.
    """

    def __init__(self, data={}, burst_size=1, time_window=100.0, isi=1.0,
                 sigma_t=0.0, sigma_t_offs=0.0, p0=0.0, p1=0.0):
        """
        Constructor of the InputParameters class. If a dictionary or another
        InputParameters class is passed as first parameter, elements from this
        instance are copied with a precedence over the specified parameters.

        :param data: dictionary from which parameters are copied preferably.
        :param burst_size: number of spikes representing a "one".
        :param time_window: time between the presentation of two input samples.
        :param isi: inter spike interval between spike of a burst.
        :param sigma_t: spike jitter
        :param sigma_t_offs: spike offset jitter
        :param p0: probability with which individual spikes are omitted.
        :param p1: probability with which spikes from a "one" are randomly
        introduced for a sample containing zeros.
        """
        utils.init_key(self, data, "burst_size", burst_size, _type=int)
        utils.init_key(self, data, "time_window", time_window)
        utils.init_key(self, data, "isi", isi)
        utils.init_key(self, data, "sigma_t", sigma_t)
        utils.init_key(self, data, "sigma_t_offs", sigma_t_offs)
        utils.init_key(self, data, "p0", p0)
        utils.init_key(self, data, "p1", p1)

    def build_spike_train(self, value=1, offs=0.0):
        """
        Builds a spike train representing the given binary value according to
        the parameters stored in the InputParameters dictionary.

        :param value: the binary value that should be represented by this spike
        train. If zero, spikes are only generated according to the probability
        p1.
        :param offs: total time offset.
        """
        res = []

        # Draw the actual spike offset
        if (self["sigma_t_offs"] > 0):
            offs = np.random.normal(offs, self["sigma_t_offs"])

        # Calculate the time of each spike
        if value == 1:
            p = self["p0"]
        else:
            p = 1.0 - self["p1"]

        for i in xrange(self["burst_size"]):
            if (np.random.uniform() >= p):
                jitter = 0
                if (self["sigma_t"] > 0):
                    jitter = np.random.normal(0, self["sigma_t"])
                res.append(offs + i * self["isi"] + jitter)
        res.sort()
        return res


class OutputParameters(dict):
    """
    Contains parameters describing the expected output.
    """

    def __init__(self, data={}, burst_size=1):
        """
        Constructor of the OutputParameters class. Either copies the parameters
        from the given "data" dictionary or uses the given arguments.

        :param data: dictionary the arguments are preferably copied from.
        :param burst_size: number of expected output spikes in a neuron.
        """
        utils.init_key(self, data, "burst_size", burst_size, _type=int)


class TopologyParameters(dict):
    """
    Contains parameters which concern the network topology -- the neuron type,
    the neuron multiplicity, neuron parameters and neuron parameter noise.
    """

    @staticmethod
    def _restore_alternatives(sanitised, original):
        """
        PyNAM allows to sweep over either g_leak or tau_m even if the neuron
        type does not explicitly support one of these parameters. This method
        makes sure the user-supplied values are restored, after
        merge_default_parameters may have deleted them.

        :param sanitised: result of a call to merge_default_parameters
        :param original: original parameters
        """
        if ((("g_leak" in original) and ("tau_m" in original)) or
                (("g_leak" in sanitised) and ("tau_m" in sanitised))):
            return sanitised
        if ("g_leak" in original) and ("tau_m" in sanitised):
            sanitised["g_leak"] = original["g_leak"]
            del sanitised["tau_m"]
        if ("tau_m" in original) and ("g_leak" in sanitised):
            sanitised["tau_m"] = original["tau_m"]
            del sanitised["g_leak"]
        return sanitised

    def __init__(self, data={}, params={}, param_noise={}, multiplicity=1,
                 neuron_type=pynl.TYPE_IF_COND_EXP, w=0.03, sigma_w=0.0):
        """
        Constructor of the TopologyParameters class.

        :param data: is a dictionary from which the arguments are copied
        preferably.
        :param params: dictionary containing the neuron parameters.
        :param param_noise: dictionary potentially containing a standard
        deviation for each parameter.
        :param multiplicity: number of neurons and signals each component is
        represented with.
        :param neuron_type: PyNNLess neuron type name.
        :param w: synapse weight
        :param sigma_w: synapse weight standard deviation.
        """
        utils.init_key(self, data, "params", params)
        utils.init_key(self, data, "param_noise", param_noise)
        utils.init_key(self, data, "multiplicity", multiplicity)
        utils.init_key(self, data, "neuron_type", neuron_type)
        utils.init_key(self, data, "w", w)
        utils.init_key(self, data, "sigma_w", sigma_w)

        self["params"] = self._restore_alternatives(
            pynl.PyNNLess.merge_default_parameters(self["params"],
                                                   self["neuron_type"]),
            self["params"])

    def draw(self):
        res = dict(self["params"])
        for key in res.keys():
            if key in self["param_noise"] and self["param_noise"][key] > 0:
                res["key"] = np.random.normal(res["key"],
                                              self["param_noise"][key])
        return pynl.PyNNLess.clamp_parameters(res)

    def draw_weight(self):
        if self["sigma_w"] <= 0.0:
            return self["w"]
        return max(0.0, np.random.normal(self["w"], self["sigma_w"]))


class NetworkBuilder:
    # Input data matrix
    mat_in = None

    # Output data matrix
    mat_out = None

    # Data parameters
    data_params = None

    @staticmethod
    def _n_ones(mat):
        m, n = mat.shape
        if m > 0:
            # Use the number of ones in the first row
            return np.sum(mat[0])
        else:
            return 0

    def __init__(self, mat_in=None, mat_out=None, data_params=None, seed=None):
        """
        Constructor of the NetworkBuilder class -- the NetworkBuilder collects
        information about a network (storage matrix, noise parameters and input
        data).

        :param mat_in: Nxm matrix containing the input data
        :param mat_out: Nxn matrix containing the output data
        """

        # Make sure that either data parameters are given or an input
        # and output matrix
        assert ((mat_in is None) == (mat_out is None))
        assert ((mat_in is None) != (data_params is None))

        if mat_in is None:
            # Use the supplied data parameters -- generate the data matrices
            self.data_params = DataParameters(data_params)

<<<<<<< HEAD
            # Select the data generation function
            if self.data_params["algorithm"] == "balanced":
                gen_fun = data.generate
            elif self.data_params["algorithm"] == "random":
                gen_fun = data.generate_random
            elif self.data_params["algorithm"] == "unique":
                gen_fun = (lambda n_bits, n_ones, n_samples, seed:
                        data.generate(n_bits, n_ones, n_samples, seed,
                        balance=False))

            # Generate the data with the given seed
            self.mat_in = gen_fun(
                n_bits = self.data_params["n_bits_in"],
                n_ones = self.data_params["n_ones_in"],
                n_samples = self.data_params["n_samples"],
                seed = (None if seed is None else (seed + 5)))
            self.mat_out = gen_fun(
                n_bits = self.data_params["n_bits_out"],
                n_ones = self.data_params["n_ones_out"],
                n_samples = self.data_params["n_samples"],
                seed = (None if seed is None else (seed + 6) * 2))
=======
            # Generate the data with a fixed seed
            self.mat_in = data.generate(
                n_bits=self.data_params["n_bits_in"],
                n_ones=self.data_params["n_ones_in"],
                n_samples=self.data_params["n_samples"],
                seed=None if seed is None else (seed + 5))
            self.mat_out = data.generate(
                n_bits=self.data_params["n_bits_out"],
                n_ones=self.data_params["n_ones_out"],
                n_samples=self.data_params["n_samples"],
                seed=None if seed is None else (seed + 6) * 2)
>>>>>>> 2a0a1974

        else:
            # If a matrices are given, derive the data parameters from those
            self.mat_in = mat_in
            self.mat_out = mat_out

            assert (mat_in.shape[0] == mat_out.shape[0])
            self.data_params = DataParameters(
                n_bits_in=mat_in.shape[1],
                n_bits_out=mat_out.shape[1],
                n_ones_in=self._n_ones(mat_in),
                n_ones_out=self._n_ones(mat_out),
                n_samples=mat_in.shape[0])

    def build_topology(self, seed=None, topology_params={}):
        """
        Builds a network for a BiNAM that has been trained up to the k'th sample
        """

        # Fetch the data parameters for convenient access
        N = self.data_params["n_samples"]
        m = self.data_params["n_bits_in"]
        n = self.data_params["n_bits_out"]

        # Train the BiNAM
        mem = binam.BiNAM(m, n)
        for k in xrange(0, N):
            mem.train(self.mat_in[k], self.mat_out[k])

        # Build input and output neurons
        t = TopologyParameters(topology_params)
        s = t["multiplicity"]
        net = pynl.Network()

        population_input_size = m * s
        population_input_params = [{} for _ in xrange(population_input_size)]
        net.add_population(count=population_input_size, _type=pynl.TYPE_SOURCE,
                           params=population_input_params)

        population_output_size = n * s
        population_output_params = list(t.draw()
                                        for _ in xrange(population_output_size))
        net.add_population(count=population_output_size, _type=t["neuron_type"],
                           params=population_output_params,
                           record=pynl.SIG_SPIKES)

        def in_coord(i, k=1):
            return (0, i * s + k)

        def out_coord(j, k=1):
            return (1, j * s + k)

        # Add all connections
        for i in xrange(m):
            for j in xrange(n):
                if mem[i, j] != 0:
                    net.add_connections([
                                            (in_coord(i, k), out_coord(j, l),
                                             t.draw_weight(), 0.0)
                                            for k in xrange(s) for l in
                                            xrange(s)])
        return net

    @staticmethod
    def build_spike_trains(mat, time_offs=0, topology_params={},
                           input_params={}, input_params_delay=10):
        """
        Builds a list of spike trains as encoded in the given matrix, consisting
        of one sample per row.
        """

        def rmin(xs):
            """
            Roboust min function, returns Inf if xs is empty.
            """
            return np.inf if len(xs) == 0 else min(xs)

        # Fetch the data parameters for convenient access
        N = mat.shape[0]
        m = mat.shape[1]

        # Make sure mat is a numpy array
        if isinstance(mat, binam.BinaryMatrix):
            X = mat.get()
        else:
            X = np.array(mat, dtype=np.uint8)

        # Make sure input_params is a list
        if not isinstance(input_params, list):
            input_params = [input_params]

        # Fetch the multiplicity s from the topology parameters
        s = TopologyParameters(topology_params)["multiplicity"]

        # Resulting times and indices
        input_times = [[] for _ in xrange(s * m)]
        input_indices = [[] for _ in xrange(s * m)]

        # Handle all input parameter sets
        t = 0
        sIdx = 0
        min_t = np.inf
        for ip in input_params:
            # Convert the parameters into a normalized InputParameters instance
            p = InputParameters(ip)

            # Calculate the maximum number of spikes, create two two-dimensional
            # matrix which contain the spike times and the sample indics
            for l in xrange(N):
                for i in xrange(m):
                    for j in xrange(s):
                        train = p.build_spike_train(value=X[l, i], offs=t)
                        idx = i * s + j
                        input_times[idx] = input_times[idx] + train
                        input_indices[idx] = (input_indices[idx] +
                                              [sIdx] * len(train))
                sIdx = sIdx + 1
                t = t + p["time_window"]
            t = t + p["time_window"] * input_params_delay

        # Offset the first spike time to time_offs
        min_t = min(map(rmin, input_times))
        input_times = map(lambda ts: map(lambda t: t - min_t + time_offs, ts),
                          input_times)

        # Store the sample indices at which new input parameter sets start
        input_split = range(N, N * (len(input_params) + 1), N)

        return input_times, input_indices, input_split

    def build_input(self, time_offs=0, topology_params={},
                    input_params={}, input_params_delay=10):
        """
        Builds the input spike trains for the network with the given input
        parameter sets. Returns a list with spike times for each neuron as first
        return value and a similar list containing the sample index for each
        spike time. Note that input_params may be an array of parameter sets --
        in this case multiple input spike trains are created.
        """
        return self.build_spike_trains(self.mat_in, time_offs,
                                       topology_params, input_params,
                                       input_params_delay)

    def inject_input(self, topology, times):
        """
        Injects the given spike times into the network.
        """
        for i in xrange(len(times)):
            topology["populations"][0]["params"][i]["spike_times"] = times[i]
        return topology

    def build(self, time_offs=0, topology_params={}, input_params={},
              meta_data={}, seed=None):
        """
        Builds a network with the given topology and input data that is ready
        to be handed of to PyNNLess.
        """

        old_state = utils.initialize_seed(seed, 1)
        try:
            topology = self.build_topology(topology_params=topology_params)
        finally:
            utils.finalize_seed(old_state)

        old_state = utils.initialize_seed(seed, 2)
        try:
            input_times, input_indices, input_split = self.build_input(
                time_offs=time_offs,
                topology_params=topology_params,
                input_params=input_params)
        finally:
            utils.finalize_seed(old_state)

        return NetworkInstance(
            self.inject_input(topology, input_times),
            input_times=input_times,
            input_indices=input_indices,
            input_split=input_split,
            input_params=input_params,
            data_params=self.data_params,
            topology_params=topology_params,
            meta_data=meta_data,
            mat_in=self.mat_in,
            mat_out=self.mat_out)


class NetworkInstance(dict):
    """
    Concrete instance of a BiNAM network that can be passed to the PyNNLess run
    method. A NetworkInstance can contain a time multiplex of simulations
    (with different input parameters). It provides a build_analysis method which
    splits the time multiplexed results into individual NetworkAnalysis objects.
    """

    def __init__(self, data={}, populations=[], connections=[],
                 input_times=[], input_indices=[], input_split=[],
                 input_params={},
                 data_params={}, topology_params={}, meta_data={}, mat_in=[],
                 mat_out=[]):
        utils.init_key(self, data, "populations", populations)
        utils.init_key(self, data, "connections", connections)
        utils.init_key(self, data, "input_times", input_times)
        utils.init_key(self, data, "input_indices", input_indices)
        utils.init_key(self, data, "input_split", input_split)
        utils.init_key(self, data, "input_params", input_params)
        utils.init_key(self, data, "data_params", data_params)
        utils.init_key(self, data, "topology_params", topology_params)
        utils.init_key(self, data, "meta_data", meta_data)
        utils.init_key(self, data, "mat_in", mat_in)
        utils.init_key(self, data, "mat_out", mat_out)

        if not isinstance(self["input_params"], list):
            self["input_params"] = [self["input_params"]]
        for i in xrange(len(self["input_params"])):
            self["input_params"][i] = InputParameters(self["input_params"][i])
        self["data_params"] = DataParameters(self["data_params"])
        self["topology_params"] = TopologyParameters(self["topology_params"])

    @staticmethod
    def flaten(times, indices, sort_by_sample=False):
        """
        Flatens a list of spike times and corresponding indices to three
        one-dimensional arrays containing the spike time, sample indices and
        neuron indices.
        """

        # Calculate the total count of spikes
        count = reduce(lambda x, y: x + y, map(len, times))

        # Initialize the flat arrays containing the times, indices and neuron
        # indices
        tF = np.zeros(count)
        kF = np.zeros(count, dtype=np.int32)
        nF = np.zeros(count, dtype=np.int32)

        # Iterate over all neurons and all spike times
        c = 0
        for i in xrange(len(times)):
            for j in xrange(len(times[i])):
                tF[c] = times[i][j]
                kF[c] = indices[i][j]
                nF[c] = i
                c = c + 1

        # Sort the arrays by spike time or sample
        if sort_by_sample:
            I = np.lexsort((kF, tF))
        else:
            I = np.argsort(tF)
        tF = tF[I]
        kF = kF[I]
        nF = nF[I]
        return tF, kF, nF

    @staticmethod
    def match_static(input_times, input_indices, output_times):
        """
        Extracts the output spike times from the simulation output and
        calculates the sample index for each output spike.
        """

        # Flaten and sort the input times and input indices for efficient search
        tIn, kIn, _ = NetworkInstance.flaten(input_times, input_indices)

        # Build the output times
        output_count = len(output_times)

        # Build the output indices
        output_indices = [[] for _ in xrange(output_count)]
        for i in xrange(output_count):
            output_indices[i] = [0 for _ in xrange(len(output_times[i]))]
            for j in xrange(len(output_times[i])):
                t = output_times[i][j]
                idx = bisect.bisect_left(tIn, t)
                if idx > 0:
                    idx = idx - 1
                if idx < len(tIn):
                    output_indices[i][j] = kIn[idx]

        return output_times, output_indices

    def match(self, output):
        """
        Extracts the output spike times from the simulation output and
        calculates the sample index for each output spike.
        """

        return self.match_static(self["input_times"], self["input_indices"],
                                 output[1]["spikes"])

    @staticmethod
    def split(times, indices, k0, k1):
        times_part = [[] for _ in xrange(len(times))]
        indices_part = [[] for _ in xrange(len(indices))]
        for i in xrange(len(times)):
            for j in xrange(len(times[i])):
                if indices[i][j] >= k0 and indices[i][j] < k1:
                    times_part[i].append(times[i][j])
                    indices_part[i].append(indices[i][j] - k0)
        return times_part, indices_part

    @staticmethod
    def build_analysis_static(input_times, input_indices, output, input_params,
                              data_params, topology_params, meta_data, mat_in,
                              mat_out,
                              input_split=[]):
        # Fetch the output times and output indices
        output_times, output_indices = NetworkInstance.match_static(input_times,
                                                                    input_indices,
                                                                    output[1][
                                                                        "spikes"])

        # Only assume a single split if no input_split descriptor is given
        if (len(input_split) == 0):
            input_split = [max(map(max, input_indices)) + 1]

        # Split input and output spikes according to the input_split map, create
        # a NetworkAnalysis instance for each split
        res = []
        k0 = 0
        for i, k in enumerate(input_split):
            input_times_part, input_indices_part = NetworkInstance.split(
                input_times, input_indices, k0, k)
            output_times_part, output_indices_part = NetworkInstance.split(
                output_times, output_indices, k0, k)
            res.append(NetworkAnalysis(
                input_times=input_times_part,
                input_indices=input_indices_part,
                output_times=output_times_part,
                output_indices=output_indices_part,
                input_params=input_params[i],
                data_params=data_params,
                topology_params=topology_params,
                meta_data=meta_data,
                mat_in=mat_in,
                mat_out=mat_out))
            k0 = k
        return res

    def build_analysis(self, output):
        return self.build_analysis_static(self["input_times"],
                                          self["input_indices"], output,
                                          self["input_params"],
                                          self["data_params"],
                                          self["topology_params"],
                                          self["meta_data"],
                                          self["mat_in"], self["mat_out"],
                                          self["input_split"])

    @staticmethod
    def neuron_count_static(populations, count_sources=False):
        """
        Returns the current number of neurons in in the given "populations"
        array.
        """
        if not count_sources:
            size = lambda p: 0 if p["type"] == pynl.TYPE_SOURCE else p["count"]
        else:
            size = lambda p: p["count"]
        return sum(map(lambda pop: size(pop), populations))

    def neuron_count(self, count_sources=False):
        """
        Returns the current number of neurons in the network
        """
        return NetworkInstance.neuron_count_static(self["populations"],
                                                   count_sources)


class NetworkPool(dict):
    """
    The NetworkPool represents a spatial multiplex of multiple networks. It
    allows to add an arbitrary count of NetworkInstance objects and provides
    a "build_analysis" method which splits the network output into individual
    NetworkAnalysis object for each time/spatial multiplex.
    """

    def __init__(self, data={}, name="", populations=[], connections=[],
                 input_times=[], input_indices=[], input_split=[],
                 spatial_split=[],
                 input_params=[], data_params=[], topology_params=[],
                 meta_data=[],
                 mat_in=[], mat_out=[]):
        utils.init_key(self, data, "name", name)
        utils.init_key(self, data, "populations", populations)
        utils.init_key(self, data, "connections", connections)
        utils.init_key(self, data, "input_times", input_times)
        utils.init_key(self, data, "input_indices", input_indices)
        utils.init_key(self, data, "input_split", input_split)
        utils.init_key(self, data, "spatial_split", spatial_split)
        utils.init_key(self, data, "input_params", input_params)
        utils.init_key(self, data, "meta_data", meta_data)
        utils.init_key(self, data, "data_params", data_params)
        utils.init_key(self, data, "topology_params", topology_params)
        utils.init_key(self, data, "mat_in", mat_in)
        utils.init_key(self, data, "mat_out", mat_out)

        # Fix things up in case a NetworkInstance was passed to the constructor
        if (len(self["spatial_split"]) == 0 and len(self["populations"]) > 0):
            self["input_split"] = [self["input_split"]]
            self["input_params"] = [self["input_params"]]
            self["data_params"] = [self["data_params"]]
            self["topology_params"] = [self["topology_params"]]
            self["meta_data"] = [self["meta_data"]]
            self["mat_in"] = [self["mat_in"]]
            self["mat_out"] = [self["mat_out"]]
            self["spatial_split"].append({
                "population": len(self["populations"]),
                "input": len(self["input_times"])
            });

    def add_network(self, network):
        """
        Adds a new NetworkInstance to the execution pool.
        """

        # Old population and connection count
        nP0 = len(self["populations"])
        nC0 = len(self["connections"])

        # Append the network to the pool network
        self["populations"] = self["populations"] + network["populations"]
        self["connections"] = self["connections"] + network["connections"]
        self["input_times"] = self["input_times"] + network["input_times"]
        self["input_indices"] = self["input_indices"] + network["input_indices"]
        self["input_split"].append(network["input_split"])
        self["input_params"].append(network["input_params"])
        self["data_params"].append(network["data_params"])
        self["topology_params"].append(network["topology_params"])
        self["meta_data"].append(network["meta_data"])
        self["mat_in"].append(network["mat_in"])
        self["mat_out"].append(network["mat_out"])

        # Add a "spatial_split" -- this allows to dissect the network into its
        # original parts after the result is available
        nP1 = len(self["populations"])
        nC1 = len(self["connections"])
        nI1 = len(self["input_times"])
        self["spatial_split"].append({"population": nP1, "input": nI1});

        # Adapt the connection population indices of the newly added connections
        for i in xrange(nC0, nC1):
            c = self["connections"][i]
            self["connections"][i] = ((c[0][0] + nP0, c[0][1]),
                                      (c[1][0] + nP0, c[1][1]), c[2], c[3])

    def add_networks(self, networks):
        """
        Adds a list of NetworkInstance instances to the execution pool.
        """
        for network in networks:
            self.add_network(network)

    def build_analysis(self, output):
        """
        Performs spatial and temporal demultiplexing of the conducted
        experiments.
        """

        # Iterate over each spatial split and gather the analysis instances
        res = []
        last_split = {"population": 0, "input": 0}
        for i, split in enumerate(self["spatial_split"]):
            # Split the input times and the input indices at the positions
            # stored in the split descriptor
            input_times = self["input_times"][
                          last_split["input"]:split["input"]]
            input_indices = self["input_indices"][
                            last_split["input"]:split["input"]]

            # Split the output for the stored population range
            output_part = output[last_split["population"]:split["population"]]

            # Find the input_split descriptor, use an empty descriptor if no
            # valid input_split descriptor was stored.
            input_split = []
            if (i < len(self["input_split"]) and
                    isinstance(self["input_split"][i], list)):
                input_split = self["input_split"][i]

            # Fetch the i-th "data_params" and "topology_params" instance
            input_params = self["input_params"][i]
            data_params = self["data_params"][i]
            topology_params = self["topology_params"][i]
            meta_data = self["meta_data"][i]
            mat_in = self["mat_in"][i]
            mat_out = self["mat_out"][i]

            # Let the NetworkInstance class build the analysis instances. This
            # class is responsible for performing the temporal demultiplexing.
            res = res + NetworkInstance.build_analysis_static(
                input_times=input_times,
                input_indices=input_indices,
                output=output_part,
                input_params=input_params,
                data_params=data_params,
                topology_params=topology_params,
                meta_data=meta_data,
                mat_in=mat_in,
                mat_out=mat_out,
                input_split=input_split)
            last_split = split
        return res

    def neuron_count(self, count_sources=False):
        """
        Returns the current number of neurons in the network
        """
        return NetworkInstance.neuron_count_static(self["populations"],
                                                   count_sources)


class NetworkAnalysis(dict):
    """
    Contains the input and output spikes gathered for a single test run.
    Provides methods for performing a storage capacity and latency analysis.
    """

    def __init__(self, data={}, input_times=[], input_indices=[],
                 output_times=[], output_indices=[], input_params={},
                 data_params={},
                 topology_params={}, meta_data={}, mat_in=[], mat_out=[]):
        utils.init_key(self, data, "input_times", input_times)
        utils.init_key(self, data, "input_indices", input_indices)
        utils.init_key(self, data, "output_times", output_times)
        utils.init_key(self, data, "output_indices", output_indices)
        utils.init_key(self, data, "input_params", input_params)
        utils.init_key(self, data, "data_params", data_params)
        utils.init_key(self, data, "topology_params", topology_params)
        utils.init_key(self, data, "meta_data", meta_data)
        utils.init_key(self, data, "mat_in", mat_in)
        utils.init_key(self, data, "mat_out", mat_out)

        self["input_params"] = InputParameters(self["input_params"])
        self["data_params"] = DataParameters(self["data_params"])
        self["topology_params"] = TopologyParameters(self["topology_params"])

    def calculate_latencies(self):
        """
        Calculates the latency of each sample for both an input and output spike
        is available. Returns a list of latency values with an entry for each
        sample. The latency for samples without a response is set to infinity.
        """

        # Flaten the input and output times and indices
        tIn, kIn, _ = NetworkInstance.flaten(self["input_times"],
                                             self["input_indices"],
                                             sort_by_sample=True)
        tOut, kOut, _ = NetworkInstance.flaten(self["output_times"],
                                               self["output_indices"],
                                               sort_by_sample=True)

        # Fetch the number of samples
        N = self["data_params"]["n_samples"]
        res = np.zeros(N)

        # Calculate the latency for each sample
        for k in xrange(N):
            # Fetch index of the latest input and output spike time for sample k
            iInK = bisect.bisect_right(kIn, k) - 1
            iOutK = bisect.bisect_right(kOut, k) - 1

            # Make sure the returned values are valid and actually refer to the
            # current sample
            if (iInK < 0 or iOutK < 0 or kIn[iInK] != k or kOut[iOutK] != k):
                res[k] = np.inf
            else:
                res[k] = tOut[iOutK] - tIn[iInK]
        return res

    def calculate_output_matrix(self, output_params={}):
        """
        Calculates a matrix containing the actually calculated output samples.
        """

        # Flaten the output spike sample indices and neuron indices
        _, kOut, nOut = NetworkInstance.flaten(self["output_times"],
                                               self["output_indices"],
                                               sort_by_sample=True)

        # Fetch the neuron multiplicity
        s = self["topology_params"]["multiplicity"]

        # Create the output matrix
        if hasattr(self["mat_out"], "shape"):
            N, n = self["mat_out"].shape
        else:
            N = self["data_params"]["n_samples"]
            n = self["data_params"]["n_bits_out"]
        res = np.zeros((N, n))

        # Iterate over each sample
        for k in xrange(N):
            # Fetch the indices in the flat array corresponding to that sample
            i0 = bisect.bisect_left(kOut, k)
            i1 = bisect.bisect_right(kOut, k)

            # For each output spike increment the corresponding entry in the
            # output matrix
            for i in xrange(i0, i1):
                res[k, nOut[i] // s] = res[k, nOut[i] // s] + 1

        # Scale the result matrix according to the output_burst_size
        return res / float(s * OutputParameters(output_params)["burst_size"])

    def calculate_max_storage_capacity(self):
        """
        Calculates the maximum theoretical storage capacity for this network.
        """
        if hasattr(self["mat_out"], "shape") and hasattr(self["mat_in"], "shape"):
            _, m = self["mat_in"].shape
            _, n = self["mat_out"].shape
            mem = binam.BiNAM(m, n)
        else:
            mem = binam.BiNAM(
                self["data_params"]["n_bits_in"],
                self["data_params"]["n_bits_out"])
        mem.train_matrix(self["mat_in"], self["mat_out"])
        mat_out_ref = mem.evaluate_matrix(self["mat_in"])

        N, n = mat_out_ref.shape
        errs_ref = entropy.calculate_errs(mat_out_ref, self["mat_out"])
        I_ref = entropy.entropy_hetero(errs_ref, n,
                                       self["data_params"]["n_ones_out"])
        return I_ref, mat_out_ref, errs_ref

    def calculate_storage_capactiy(self, output_params={}):
        """
        Calculates the storage capacity of the BiNAM, given the expected output
        data and number of ones in the output. Returns the information, the
        output matrix and the error counts.
        """
        mat_out_res = self.calculate_output_matrix(output_params)
        N, n = mat_out_res.shape
        errs = entropy.calculate_errs(mat_out_res, self["mat_out"])
        I = entropy.entropy_hetero(errs, n, self["data_params"]["n_ones_out"])
        return I, mat_out_res, errs<|MERGE_RESOLUTION|>--- conflicted
+++ resolved
@@ -38,11 +38,7 @@
     """
 
     def __init__(self, data={}, n_bits_in=16, n_bits_out=16, n_ones_in=3,
-<<<<<<< HEAD
-            n_ones_out=3, n_samples = -1, algorithm="balanced"):
-=======
-                 n_ones_out=3, n_samples=-1):
->>>>>>> 2a0a1974
+            n_ones_out=3, n_samples=-1, algorithm="balanced"):
         """
         Fills the network structure with the given parameters.
 
@@ -280,7 +276,6 @@
             # Use the supplied data parameters -- generate the data matrices
             self.data_params = DataParameters(data_params)
 
-<<<<<<< HEAD
             # Select the data generation function
             if self.data_params["algorithm"] == "balanced":
                 gen_fun = data.generate
@@ -302,19 +297,6 @@
                 n_ones = self.data_params["n_ones_out"],
                 n_samples = self.data_params["n_samples"],
                 seed = (None if seed is None else (seed + 6) * 2))
-=======
-            # Generate the data with a fixed seed
-            self.mat_in = data.generate(
-                n_bits=self.data_params["n_bits_in"],
-                n_ones=self.data_params["n_ones_in"],
-                n_samples=self.data_params["n_samples"],
-                seed=None if seed is None else (seed + 5))
-            self.mat_out = data.generate(
-                n_bits=self.data_params["n_bits_out"],
-                n_ones=self.data_params["n_ones_out"],
-                n_samples=self.data_params["n_samples"],
-                seed=None if seed is None else (seed + 6) * 2)
->>>>>>> 2a0a1974
 
         else:
             # If a matrices are given, derive the data parameters from those
