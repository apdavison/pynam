--- conflicted
+++ resolved
@@ -108,14 +108,10 @@
 # Public methods
 #
 
-<<<<<<< HEAD
-def generate(n_bits, n_ones, n_samples, abort_on_restart=False, seed=None,
-=======
 # Cache containing generated data for certain parameters
 _generate_cache_ = {}
 
-def generate(n_bits, n_ones, n_samples, no_duplicates=False, seed=None,
->>>>>>> 8498f3ac
+def generate(n_bits, n_ones, n_samples, abort_on_restart=False, seed=None,
         weight_choices=True, random=True, balance=True):
     """
     Generates a set of training vectors to be used in conjunction with the
@@ -152,8 +148,8 @@
     # generated deterministically
     global _generate_cache_
     if (not seed is None) or (not random):
-        key = (n_bits, n_ones, n_samples, no_duplicates, weight_choices, random,
-                balance, seed)
+        key = (n_bits, n_ones, n_samples, abort_on_restart, weight_choices,
+                random, balance, seed)
         if key in _generate_cache_:
             return np.copy(_generate_cache_[key])
 
